--- conflicted
+++ resolved
@@ -149,7 +149,6 @@
 	}
 }
 
-<<<<<<< HEAD
 func (e *SliceEncoder) mapInstr() {
 	enc := NewMapEncoderWithConfig(reflect.New(e.tt.Elem()).Elem().Interface(), e.cfg)
 	e.instruction = func(v unsafe.Pointer, w *Buffer) {
@@ -168,10 +167,7 @@
 	}
 }
 
-func (e *SliceEncoder) stringInstr() {
-=======
 func (e *SliceEncoder) stringInstr(conv func(unsafe.Pointer, *Buffer)) {
->>>>>>> e719a921
 	e.instruction = func(v unsafe.Pointer, w *Buffer) {
 		w.WriteByte('[')
 
@@ -283,7 +279,6 @@
 	}
 }
 
-<<<<<<< HEAD
 func (e *SliceEncoder) ptrMapInstr() {
 	enc := NewMapEncoderWithConfig(reflect.New(e.tt.Elem().Elem()).Elem().Interface(), e.cfg)
 	e.instruction = func(v unsafe.Pointer, w *Buffer) {
@@ -307,10 +302,7 @@
 	}
 }
 
-func (e *SliceEncoder) ptrStringInstr() {
-=======
 func (e *SliceEncoder) ptrStringInstr(conv func(unsafe.Pointer, *Buffer)) {
->>>>>>> e719a921
 	e.instruction = func(v unsafe.Pointer, w *Buffer) {
 		w.WriteByte('[')
 
