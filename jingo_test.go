package jingo

import (
	"bytes"
	"encoding/json"
	"fmt"
	"strconv"
	"testing"
	"time"
)

type all struct {
	PropBool    bool    `json:"propBool"`
	PropInt     int     `json:"propInt"`
	PropInt8    int8    `json:"propInt8"`
	PropInt16   int16   `json:"propInt16"`
	PropInt32   int32   `json:"propInt32"`
	PropInt64   int64   `json:"propInt64"`
	PropUint    uint    `json:"propUint"`
	PropUint8   uint8   `json:"propUint8"`
	PropUint16  uint16  `json:"propUint16"`
	PropUint32  uint32  `json:"propUint32"`
	PropUint64  uint64  `json:"propUint64"`
	PropFloat32 float32 `json:"propFloat32"`
	PropFloat64 float64 `json:"propFloat64,stringer"`
	PropString  string  `json:"propString"`
	PropStruct  struct {
		PropNames []string  `json:"propName"`
		PropPs    []*string `json:"ps"`
	} `json:"propStruct"`
	PropEncode     encode0  `json:"propEncode,encoder"`
	PropEncodeP    *encode0 `json:"propEncodeP,encoder"`
	PropEncodenilP *encode0 `json:"propEncodenilP,encoder"`
	PropEncodeS    encode1  `json:"propEncodeS,encoder"`
}

type encode0 struct {
	val byte
}

func (e *encode0) JSONEncode(w *Buffer) {
	w.WriteByte(e.val)
}

type encode1 []encode0

func (e *encode1) JSONEncode(w *Buffer) {

	w.WriteByte('1')

	for _, v := range *e {
		w.WriteByte(v.val)
	}
}

func ExampleJsonAll() {

	enc := NewStructEncoder(all{})
	b := NewBufferFromPool()

	s := "test pointer string"
	enc.Marshal(&all{
		PropBool:    false,
		PropInt:     1234567878910111212,
		PropInt8:    123,
		PropInt16:   12349,
		PropInt32:   1234567891,
		PropInt64:   1234567878910111213,
		PropUint:    12345678789101112138,
		PropUint8:   255,
		PropUint16:  12345,
		PropUint32:  1234567891,
		PropUint64:  12345678789101112139,
		PropFloat32: 21.232426,
		PropFloat64: 2799999999888.28293031999999,
		PropString:  "thirty two thirty four",
		PropStruct: struct {
			PropNames []string  `json:"propName"`
			PropPs    []*string `json:"ps"`
		}{
			PropNames: []string{"a name", "another name", "another"},
			PropPs:    []*string{&s, nil, &s},
		},
		PropEncode:  encode0{'1'},
		PropEncodeP: &encode0{'2'},
		PropEncodeS: encode1{encode0{'3'}, encode0{'4'}},
	}, b)

	fmt.Println(b.String())

	// Output:
	// {"propBool":false,"propInt":1234567878910111212,"propInt8":123,"propInt16":12349,"propInt32":1234567891,"propInt64":1234567878910111213,"propUint":12345678789101112138,"propUint8":255,"propUint16":12345,"propUint32":1234567891,"propUint64":12345678789101112139,"propFloat32":21.232426,"propFloat64":2799999999888.2827,"propString":"thirty two thirty four","propStruct":{"propName":["a name","another name","another"],"ps":["test pointer string",null,"test pointer string"]},"propEncode":1,"propEncodeP":2,"propEncodenilP":null,"propEncodeS":134}
}

func ExampleRaw() {

	type testStruct2 struct {
		Raw  []byte `json:"raw,raw"`
		Raw2 []byte `json:"c,raw"`
		Raw3 int    `json:"b,raw"`
	}

	var enc = NewStructEncoder(testStruct2{})

	b := NewBufferFromPool()
	v := testStruct2{
		Raw:  []byte(`{"mapKey1":1,"mapKey2":2}`),
		Raw3: 1,
	}

	enc.Marshal(&v, b)
	fmt.Println(b.String())

	// Output:
	// {"raw":{"mapKey1":1,"mapKey2":2},"c":null,"b":null}
}

func Test_NilStruct(t *testing.T) {
	type testStruct1 struct {
		StrVal string `json:"str1"`
		IntVal int    `json:"int1"`
	}
	type testStruct0 struct {
		StructPtr *testStruct1 `json:"structPtr"`
	}

	wantJSON := "{\"structPtr\":null}"

	var enc = NewStructEncoder(testStruct0{})

	buf := NewBufferFromPool()
	v := testStruct0{}
	enc.Marshal(&v, buf)

	resultJSON := buf.String()
	if resultJSON != wantJSON {
		t.Errorf("Test_NilStruct Failed: want JSON: " + wantJSON + " got JSON:" + resultJSON)
	}
}

type UnicodeObject struct {
	Chinese string `json:"chinese"`
	Emoji   string `json:"emoji"`
	Russian string `json:"russian"`
}

func Test_Unicode(t *testing.T) {
	ub := UnicodeObject{
		Chinese: "你好，世界",
		Emoji:   "👋🌍😄😂👋💊🐂🍺",
		Russian: "ру́сский язы́к",
	}

	wantJSON := "{\"chinese\":\"你好，世界\",\"emoji\":\"👋🌍😄😂👋💊🐂🍺\",\"russian\":\"ру́сский язы́к\"}"

	var enc = NewStructEncoder(UnicodeObject{})
	buf := NewBufferFromPool()
	enc.Marshal(&ub, buf)
	resultJSON := buf.String()
	if resultJSON != wantJSON {
		t.Errorf("Test_UnicodeEncode Failed: want JSON:" + wantJSON + " got JSON:" + resultJSON)
	}

}

func BenchmarkUnicode(b *testing.B) {
	ub := UnicodeObject{
		Chinese: "你好，世界",
		Emoji:   "👋🌍😄😂💊🐂🍺",
		Russian: "ру́сский язы́к",
	}

	var enc = NewStructEncoder(UnicodeObject{})

	b.StartTimer()
	for i := 0; i < b.N; i++ {
		buf := NewBufferFromPool()
		enc.Marshal(&ub, buf)
		buf.ReturnToPool()
	}
}

func BenchmarkUnicodeStdLib(b *testing.B) {
	ub := UnicodeObject{
		Chinese: "你好，世界",
		Emoji:   "👋🌍😄😂💊🐂🍺",
		Russian: "ру́сский язы́к",
	}

	b.StartTimer()
	for i := 0; i < b.N; i++ {
		json.Marshal(&ub)
	}
}

<<<<<<< HEAD
func TestSliceEncoder(t *testing.T) {

	enc := NewSliceEncoder([]string{})

	type marshaler interface {
		Marshal(s interface{}, w *Buffer)
	}

	tests := []struct {
		name string
		enc  marshaler
		v    interface{}
		want []byte
	}{
		{
			"SliceEncoder String - Empty",
			enc,
			&[]string{},
			[]byte("[]"),
		},
		{
			"SliceEncoder String - Single",
			enc,
			&[]string{"0"},
			[]byte(`["0"]`),
		},
		{
			"SliceEncoder String - Many",
			enc,
			&[]string{"0", "1", "2"},
			[]byte(`["0","1","2"]`),
		},
	}

	for _, tt := range tests {
		t.Run(tt.name, func(t *testing.T) {

			buf := NewBufferFromPool()
			defer buf.ReturnToPool()

			tt.enc.Marshal(tt.v, buf)

			if !bytes.Equal(tt.want, buf.Bytes) {
				t.Errorf("\nwant:\n%s\ngot:\n%s", tt.want, buf.Bytes)
			}

		})
	}
}

func BenchmarkSlice(b *testing.B) {

	ss := []string{
		"a name",
		"another name",
		"another",
		"and one more",
		"last one, promise",
	}

	var enc = NewSliceEncoder([]string{})

	b.StartTimer()
	for i := 0; i < b.N; i++ {
		buf := NewBufferFromPool()
		enc.Marshal(&ss, buf)
=======
type TimeObject struct {
	Time         time.Time    `json:"time"`
	PtrTime      *time.Time   `json:"ptrTime"`
	SliceTime    []time.Time  `json:"sliceTime"`
	PtrSliceTime []*time.Time `json:"ptrSliceTime"`
}

func Test_Time(t *testing.T) {

	d0 := time.Date(2000, 9, 17, 20, 4, 26, 0, time.UTC)
	d1 := time.Date(2001, 9, 17, 20, 4, 26, 0, time.UTC)
	d2 := time.Date(2002, 9, 17, 20, 4, 26, 0, time.UTC)
	d3 := time.Date(2003, 9, 17, 20, 4, 26, 0, time.UTC)

	to := TimeObject{
		Time:         d0,
		PtrTime:      &d1,
		SliceTime:    []time.Time{d2},
		PtrSliceTime: []*time.Time{&d3},
	}

	wantJSON := `{"time":2000-09-17T20:04:26Z,"ptrTime":2001-09-17T20:04:26Z,"sliceTime":["2002-09-17T20:04:26Z"],"ptrSliceTime":["2003-09-17T20:04:26Z"]}`

	var enc = NewStructEncoder(TimeObject{})

	buf := NewBufferFromPool()
	defer buf.ReturnToPool()
	enc.Marshal(&to, buf)
	resultJSON := buf.String()
	if resultJSON != wantJSON {
		t.Errorf("Test_Time Failed: want JSON:" + wantJSON + " got JSON:" + resultJSON)
	}
}

func BenchmarkTime(b *testing.B) {
	b.ReportAllocs()

	d0 := time.Date(2000, 9, 17, 20, 4, 26, 0, time.UTC)
	d1 := time.Date(2001, 9, 17, 20, 4, 26, 0, time.UTC)
	d2 := time.Date(2002, 9, 17, 20, 4, 26, 0, time.UTC)
	d3 := time.Date(2003, 9, 17, 20, 4, 26, 0, time.UTC)

	to := TimeObject{
		Time:         d0,
		PtrTime:      &d1,
		SliceTime:    []time.Time{d2},
		PtrSliceTime: []*time.Time{&d3},
	}

	var enc = NewStructEncoder(TimeObject{})

	b.ResetTimer()
	for i := 0; i < b.N; i++ {
		buf := NewBufferFromPool()
		enc.Marshal(&to, buf)
>>>>>>> 6ce645cf
		buf.ReturnToPool()
	}
}

<<<<<<< HEAD
func BenchmarkSliceStdLib(b *testing.B) {
	ss := []string{
		"a name",
		"another name",
		"another",
		"and one more",
		"last one, promise",
	}

	b.StartTimer()
	for i := 0; i < b.N; i++ {
		json.Marshal(&ss)
=======
func BenchmarkTimeStdLib(b *testing.B) {
	b.ReportAllocs()

	d0 := time.Date(2000, 9, 17, 20, 4, 26, 0, time.UTC)
	d1 := time.Date(2001, 9, 17, 20, 4, 26, 0, time.UTC)
	d2 := time.Date(2002, 9, 17, 20, 4, 26, 0, time.UTC)
	d3 := time.Date(2003, 9, 17, 20, 4, 26, 0, time.UTC)

	to := TimeObject{
		Time:         d0,
		PtrTime:      &d1,
		SliceTime:    []time.Time{d2},
		PtrSliceTime: []*time.Time{&d3},
	}

	b.ResetTimer()
	for i := 0; i < b.N; i++ {
		json.Marshal(&to)
>>>>>>> 6ce645cf
	}
}

// var fakeType = SmallPayload{}
// var fake = NewSmallPayload()

// var fakeType = LargePayload{}
// var fake = NewLargePayload()

//
//
var s = "test pointer string b"
var fakeType = all{}
var fake = &all{
	PropBool:    false,
	PropInt:     1234567878910111212,
	PropInt8:    123,
	PropInt16:   12349,
	PropInt32:   1234567891,
	PropInt64:   1234567878910111213,
	PropUint:    12345678789101112138,
	PropUint8:   255,
	PropUint16:  12345,
	PropUint32:  1234567891,
	PropUint64:  12345678789101112139,
	PropFloat32: 21.232426,
	PropFloat64: 2799999999888.28293031999999,
	PropString:  "thirty two thirty four",
	PropStruct: struct {
		PropNames []string  `json:"propName"`
		PropPs    []*string `json:"ps"`
	}{
		PropNames: []string{"a name", "another name", "another"},
		PropPs:    []*string{&s, nil, &s, nil, &s, nil, &s, nil, &s, nil, &s, nil, &s, nil, &s, nil, &s, nil, &s, nil, &s, nil, &s, nil, &s, nil, &s, nil, &s, nil, &s, nil, &s, nil, &s, nil, &s, nil, &s, nil, &s, nil, &s, nil, &s, nil, &s, nil, &s, nil, &s, nil, &s, nil, &s, nil, &s, nil, &s, nil, &s, nil, &s, nil, &s, nil, &s, nil, &s, nil, &s, nil, &s, nil, &s, nil, &s, nil, &s, nil, &s, nil, &s, nil, &s, nil, &s, nil, &s, nil, &s, nil, &s, nil, &s, nil, &s, nil, &s, nil, &s, nil, &s, nil, &s, nil, &s, nil, &s, nil, &s, nil, &s, nil, &s, nil, &s, nil, &s, nil, &s, nil, &s, nil, &s, nil, &s, nil, &s, nil, &s, nil, &s, nil, &s, nil, &s, nil, &s, nil, &s, nil, &s, nil, &s, nil, &s, nil, &s, nil, &s, nil, &s, nil, &s, nil, &s, nil, &s, nil, &s, nil, &s, nil, &s, nil, &s, nil, &s, nil, &s, nil, &s, nil, &s, nil, &s, nil, &s, nil, &s, nil, &s, nil, &s, nil, &s, nil, &s, nil, &s, nil, &s, nil, &s, nil, &s, nil, &s, nil, &s, nil, &s, nil, &s, nil, &s, nil, &s, nil, &s, nil, &s, nil, &s, nil, &s, nil, &s, nil, &s, nil, &s, nil, &s, nil, &s, nil, &s, nil, &s, nil, &s, nil, &s, nil, &s, nil, &s, nil, &s, nil, &s, nil, &s, nil, &s, nil, &s, nil, &s, nil, &s, nil, &s, nil, &s, nil, &s, nil, &s, nil, &s, nil, &s, nil, &s, nil, &s},
	},
}

func BenchmarkJson(b *testing.B) {

	e := NewStructEncoder(fakeType)

	b.ResetTimer()
	for i := 0; i < b.N; i++ {
		buf := NewBufferFromPool()
		e.Marshal(fake, buf)
		buf.ReturnToPool()
	}
}

func BenchmarkStdJson(b *testing.B) {
	b.ResetTimer()
	for i := 0; i < b.N; i++ {
		by, _ := json.Marshal(fake)
		_ = by
	}
}

//
//
//

type SmallPayload struct {
	St   int    `json:"st"`
	Sid  int    `json:"sid"`
	Tt   string `json:"tt"`
	Gr   int    `json:"gr"`
	UUID string `json:"uuid"`
	IP   string `json:"ip"`
	Ua   string `json:"ua"`
	Tz   int    `json:"tz"`
	V    int    `json:"v"`
}

func NewSmallPayload() *SmallPayload {
	s := &SmallPayload{
		St:   1,
		Sid:  2,
		Tt:   "TestString",
		Gr:   4,
		UUID: "8f9a65eb-4807-4d57-b6e0-bda5d62f1429",
		IP:   "127.0.0.1",
		Ua:   "Mozilla",
		Tz:   8,
		V:    6,
	}
	return s
}

//
//
//
//
//
//
//
//
//
//
//
//
//
//
//
//
//

type DSUser struct {
	Username string `json:"username"`
}

type DSTopic struct {
	ID   int    `json:"ID"`
	Slug string `json:"slug"`
}

type DSTopics []*DSTopic

type DSTopicsList struct {
	Topics        DSTopics `json:"topics"`
	MoreTopicsURL string   `json:"more_topics_URL"`
}

type DSUsers []*DSUser

type LargePayload struct {
	Users  DSUsers       `json:"users"`
	Topics *DSTopicsList `json:"topics"`
}

func NewLargePayload() *LargePayload {
	dsUsers := DSUsers{}
	dsTopics := DSTopics{}
	for i := 0; i < 100; i++ {
		str := "test" + strconv.Itoa(i)
		dsUsers = append(
			dsUsers,
			&DSUser{
				Username: str,
			},
		)
		dsTopics = append(
			dsTopics,
			&DSTopic{
				ID:   i,
				Slug: str,
			},
		)
	}
	return &LargePayload{
		Users: dsUsers,
		Topics: &DSTopicsList{
			Topics:        dsTopics,
			MoreTopicsURL: "http://test.com",
		},
	}
}

////////////////////////////////////////////////////////////////////////////////////////////////////////////////////////////////////////<|MERGE_RESOLUTION|>--- conflicted
+++ resolved
@@ -193,7 +193,86 @@
 	}
 }
 
-<<<<<<< HEAD
+type TimeObject struct {
+	Time         time.Time    `json:"time"`
+	PtrTime      *time.Time   `json:"ptrTime"`
+	SliceTime    []time.Time  `json:"sliceTime"`
+	PtrSliceTime []*time.Time `json:"ptrSliceTime"`
+}
+
+func Test_Time(t *testing.T) {
+
+	d0 := time.Date(2000, 9, 17, 20, 4, 26, 0, time.UTC)
+	d1 := time.Date(2001, 9, 17, 20, 4, 26, 0, time.UTC)
+	d2 := time.Date(2002, 9, 17, 20, 4, 26, 0, time.UTC)
+	d3 := time.Date(2003, 9, 17, 20, 4, 26, 0, time.UTC)
+
+	to := TimeObject{
+		Time:         d0,
+		PtrTime:      &d1,
+		SliceTime:    []time.Time{d2},
+		PtrSliceTime: []*time.Time{&d3},
+	}
+
+	wantJSON := `{"time":2000-09-17T20:04:26Z,"ptrTime":2001-09-17T20:04:26Z,"sliceTime":["2002-09-17T20:04:26Z"],"ptrSliceTime":["2003-09-17T20:04:26Z"]}`
+
+	var enc = NewStructEncoder(TimeObject{})
+
+	buf := NewBufferFromPool()
+	defer buf.ReturnToPool()
+	enc.Marshal(&to, buf)
+	resultJSON := buf.String()
+	if resultJSON != wantJSON {
+		t.Errorf("Test_Time Failed: want JSON:" + wantJSON + " got JSON:" + resultJSON)
+	}
+}
+
+func BenchmarkTime(b *testing.B) {
+	b.ReportAllocs()
+
+	d0 := time.Date(2000, 9, 17, 20, 4, 26, 0, time.UTC)
+	d1 := time.Date(2001, 9, 17, 20, 4, 26, 0, time.UTC)
+	d2 := time.Date(2002, 9, 17, 20, 4, 26, 0, time.UTC)
+	d3 := time.Date(2003, 9, 17, 20, 4, 26, 0, time.UTC)
+
+	to := TimeObject{
+		Time:         d0,
+		PtrTime:      &d1,
+		SliceTime:    []time.Time{d2},
+		PtrSliceTime: []*time.Time{&d3},
+	}
+
+	var enc = NewStructEncoder(TimeObject{})
+
+	b.ResetTimer()
+	for i := 0; i < b.N; i++ {
+		buf := NewBufferFromPool()
+		enc.Marshal(&to, buf)
+		buf.ReturnToPool()
+	}
+}
+
+func BenchmarkTimeStdLib(b *testing.B) {
+	b.ReportAllocs()
+
+	d0 := time.Date(2000, 9, 17, 20, 4, 26, 0, time.UTC)
+	d1 := time.Date(2001, 9, 17, 20, 4, 26, 0, time.UTC)
+	d2 := time.Date(2002, 9, 17, 20, 4, 26, 0, time.UTC)
+	d3 := time.Date(2003, 9, 17, 20, 4, 26, 0, time.UTC)
+
+	to := TimeObject{
+		Time:         d0,
+		PtrTime:      &d1,
+		SliceTime:    []time.Time{d2},
+		PtrSliceTime: []*time.Time{&d3},
+	}
+
+	b.ResetTimer()
+	for i := 0; i < b.N; i++ {
+		json.Marshal(&to)
+	}
+}
+
 func TestSliceEncoder(t *testing.T) {
 
 	enc := NewSliceEncoder([]string{})
@@ -260,68 +339,10 @@
 	for i := 0; i < b.N; i++ {
 		buf := NewBufferFromPool()
 		enc.Marshal(&ss, buf)
-=======
-type TimeObject struct {
-	Time         time.Time    `json:"time"`
-	PtrTime      *time.Time   `json:"ptrTime"`
-	SliceTime    []time.Time  `json:"sliceTime"`
-	PtrSliceTime []*time.Time `json:"ptrSliceTime"`
-}
-
-func Test_Time(t *testing.T) {
-
-	d0 := time.Date(2000, 9, 17, 20, 4, 26, 0, time.UTC)
-	d1 := time.Date(2001, 9, 17, 20, 4, 26, 0, time.UTC)
-	d2 := time.Date(2002, 9, 17, 20, 4, 26, 0, time.UTC)
-	d3 := time.Date(2003, 9, 17, 20, 4, 26, 0, time.UTC)
-
-	to := TimeObject{
-		Time:         d0,
-		PtrTime:      &d1,
-		SliceTime:    []time.Time{d2},
-		PtrSliceTime: []*time.Time{&d3},
-	}
-
-	wantJSON := `{"time":2000-09-17T20:04:26Z,"ptrTime":2001-09-17T20:04:26Z,"sliceTime":["2002-09-17T20:04:26Z"],"ptrSliceTime":["2003-09-17T20:04:26Z"]}`
-
-	var enc = NewStructEncoder(TimeObject{})
-
-	buf := NewBufferFromPool()
-	defer buf.ReturnToPool()
-	enc.Marshal(&to, buf)
-	resultJSON := buf.String()
-	if resultJSON != wantJSON {
-		t.Errorf("Test_Time Failed: want JSON:" + wantJSON + " got JSON:" + resultJSON)
-	}
-}
-
-func BenchmarkTime(b *testing.B) {
-	b.ReportAllocs()
-
-	d0 := time.Date(2000, 9, 17, 20, 4, 26, 0, time.UTC)
-	d1 := time.Date(2001, 9, 17, 20, 4, 26, 0, time.UTC)
-	d2 := time.Date(2002, 9, 17, 20, 4, 26, 0, time.UTC)
-	d3 := time.Date(2003, 9, 17, 20, 4, 26, 0, time.UTC)
-
-	to := TimeObject{
-		Time:         d0,
-		PtrTime:      &d1,
-		SliceTime:    []time.Time{d2},
-		PtrSliceTime: []*time.Time{&d3},
-	}
-
-	var enc = NewStructEncoder(TimeObject{})
-
-	b.ResetTimer()
-	for i := 0; i < b.N; i++ {
-		buf := NewBufferFromPool()
-		enc.Marshal(&to, buf)
->>>>>>> 6ce645cf
 		buf.ReturnToPool()
 	}
 }
 
-<<<<<<< HEAD
 func BenchmarkSliceStdLib(b *testing.B) {
 	ss := []string{
 		"a name",
@@ -334,26 +355,6 @@
 	b.StartTimer()
 	for i := 0; i < b.N; i++ {
 		json.Marshal(&ss)
-=======
-func BenchmarkTimeStdLib(b *testing.B) {
-	b.ReportAllocs()
-
-	d0 := time.Date(2000, 9, 17, 20, 4, 26, 0, time.UTC)
-	d1 := time.Date(2001, 9, 17, 20, 4, 26, 0, time.UTC)
-	d2 := time.Date(2002, 9, 17, 20, 4, 26, 0, time.UTC)
-	d3 := time.Date(2003, 9, 17, 20, 4, 26, 0, time.UTC)
-
-	to := TimeObject{
-		Time:         d0,
-		PtrTime:      &d1,
-		SliceTime:    []time.Time{d2},
-		PtrSliceTime: []*time.Time{&d3},
-	}
-
-	b.ResetTimer()
-	for i := 0; i < b.N; i++ {
-		json.Marshal(&to)
->>>>>>> 6ce645cf
 	}
 }
 
